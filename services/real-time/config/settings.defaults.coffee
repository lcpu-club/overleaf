--- conflicted
+++ resolved
@@ -29,11 +29,7 @@
 			
 	apis:
 		web:
-<<<<<<< HEAD
-			url: "http://#{process.env['WEB_API_HOST'] or process.env['WEB_HOST'] or "localhost"}:3000"
-=======
 			url: "http://#{process.env['WEB_HOST'] or "localhost"}:#{process.env['WEB_PORT'] or 3000}"
->>>>>>> d5abf7a4
 			user: "sharelatex"
 			pass: "password"
 		documentupdater:
