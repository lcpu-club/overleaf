MongoManager = require "./MongoManager"
Errors = require "./Errors"
logger = require "logger-sharelatex"
_ = require "underscore"
async = require "async"
settings = require("settings-sharelatex")
request = require("request")
crypto = require("crypto")
RangeManager = require("./RangeManager")
thirtySeconds = 30 * 1000

module.exports = DocArchive =

	archiveAllDocs: (project_id, callback = (err, docs) ->) ->
		MongoManager.getProjectsDocs project_id, {include_deleted: true}, {lines: true, ranges: true, rev: true, inS3: true}, (err, docs) ->
			if err?
				return callback(err)
			else if !docs?
				return callback new Errors.NotFoundError("No docs for project #{project_id}")
			docs = _.filter docs, (doc)-> doc.inS3 != true
			jobs = _.map docs, (doc) ->
				(cb)->
					DocArchive.archiveDoc project_id, doc, cb
			async.parallelLimit jobs, 5, callback


	archiveDoc: (project_id, doc, callback)->
		logger.log project_id: project_id, doc_id: doc._id, "sending doc to s3"
		try
			options = DocArchive.buildS3Options(project_id+"/"+doc._id)
		catch e
			return callback e
		DocArchive._mongoDocToS3Doc doc, (error, json_doc) ->
			return callback(error) if error?
			options.body = json_doc
			options.headers =
				'Content-Type': "application/json"
			request.put options, (err, res) ->
				if err? || res.statusCode != 200
					logger.err err:err, res:res, project_id:project_id, doc_id: doc._id, statusCode: res?.statusCode, "something went wrong archiving doc in aws"
					return callback new Error("Error in S3 request")
				md5lines = crypto.createHash("md5").update(json_doc, "utf8").digest("hex")
				md5response = res.headers.etag.toString().replace(/\"/g, '')
				if md5lines != md5response
					logger.err responseMD5:md5response, linesMD5:md5lines,  project_id:project_id, doc_id: doc?._id, "err in response md5 from s3"
					return callback new Error("Error in S3 md5 response")
				MongoManager.markDocAsArchived doc._id, doc.rev, (err) ->
					return callback(err) if err?
					callback()

	unArchiveAllDocs: (project_id, callback = (err) ->) ->
		MongoManager.getArchivedProjectDocs project_id, (err, docs) ->
			if err?
				logger.err err:err, project_id:project_id, "error unarchiving all docs"
				return callback(err)
			else if !docs?
				return callback new Errors.NotFoundError("No docs for project #{project_id}")
			jobs = _.map docs, (doc) ->
				(cb)->
					if !doc.inS3?
						return cb()
					else
						DocArchive.unarchiveDoc project_id, doc._id, cb
			async.parallelLimit jobs, 5, callback

	unarchiveDoc: (project_id, doc_id, callback)->
		logger.log project_id: project_id, doc_id: doc_id, "getting doc from s3"
		try
			options = DocArchive.buildS3Options(project_id+"/"+doc_id)
		catch e
			return callback e
		options.json = true
		request.get options, (err, res, doc)->
			if err? || res.statusCode != 200
				logger.err err:err, res:res, project_id:project_id, doc_id:doc_id, "something went wrong unarchiving doc from aws"
				return callback new Errors.NotFoundError("Error in S3 request")
<<<<<<< HEAD
			DocArchive._s3DocToMongoDoc doc, (error, mongo_doc) ->
				return callback(error) if error?
				MongoManager.upsertIntoDocCollection project_id, doc_id.toString(), mongo_doc, (err) ->
					return callback(err) if err?
					logger.log project_id: project_id, doc_id: doc_id, "deleting doc from s3"
					request.del options, (err, res, body)->
						if err? || res.statusCode != 204
							logger.err err:err, res:res, project_id:project_id, doc_id:doc_id, "something went wrong deleting doc from aws"
							return callback new Errors.NotFoundError("Error in S3 request")
						callback()
	
	_s3DocToMongoDoc: (doc, callback = (error, mongo_doc) ->) ->
		mongo_doc = {}
		if doc.schema_v == 1 and doc.lines?
			mongo_doc.lines = doc.lines
			if doc.ranges?
				mongo_doc.ranges = RangeManager.jsonRangesToMongo(doc.ranges)
		else if doc instanceof Array
			mongo_doc.lines = doc
		else
			return callback(new Error("I don't understand the doc format in s3"))
		return callback null, mongo_doc

	_mongoDocToS3Doc: (doc, callback = (error, s3_doc) ->) ->
		json = JSON.stringify({
			lines: doc.lines
			ranges: doc.ranges
			schema_v: 1
		})
		if json.indexOf("\u0000") != -1
			error = new Error("null bytes detected")
			logger.error {err: error, project_id, doc_id}, error.message
			return callback(error)
		return callback null, json
=======
			if !(lines instanceof Array)
				logger.err err:err, res:res, project_id:project_id, doc_id:doc_id, lines:lines, "doc lines from aws are not in array format, likely not JSON parsable"
				return callback(new Error("Error unpacking doc"))
			MongoManager.upsertIntoDocCollection project_id, doc_id.toString(), {lines}, (err) ->
				return callback(err) if err?
				logger.log project_id: project_id, doc_id: doc_id, "deleting doc from s3"
				request.del options, (err, res, body)->
					if err? || res.statusCode != 204
						logger.err err:err, res:res, project_id:project_id, doc_id:doc_id, "something went wrong deleting doc from aws"
						return callback new Errors.NotFoundError("Error in S3 request")
					callback()
>>>>>>> e231f8d3

	buildS3Options: (key)->
		if !settings.docstore.s3?
			throw new Error("S3 settings are not configured")
		return {
				aws:
					key: settings.docstore.s3.key
					secret: settings.docstore.s3.secret
					bucket: settings.docstore.s3.bucket
				timeout: thirtySeconds
				uri:"https://#{settings.docstore.s3.bucket}.s3.amazonaws.com/#{key}"
		}<|MERGE_RESOLUTION|>--- conflicted
+++ resolved
@@ -74,7 +74,6 @@
 			if err? || res.statusCode != 200
 				logger.err err:err, res:res, project_id:project_id, doc_id:doc_id, "something went wrong unarchiving doc from aws"
 				return callback new Errors.NotFoundError("Error in S3 request")
-<<<<<<< HEAD
 			DocArchive._s3DocToMongoDoc doc, (error, mongo_doc) ->
 				return callback(error) if error?
 				MongoManager.upsertIntoDocCollection project_id, doc_id.toString(), mongo_doc, (err) ->
@@ -85,7 +84,7 @@
 							logger.err err:err, res:res, project_id:project_id, doc_id:doc_id, "something went wrong deleting doc from aws"
 							return callback new Errors.NotFoundError("Error in S3 request")
 						callback()
-	
+
 	_s3DocToMongoDoc: (doc, callback = (error, mongo_doc) ->) ->
 		mongo_doc = {}
 		if doc.schema_v == 1 and doc.lines?
@@ -109,19 +108,6 @@
 			logger.error {err: error, project_id, doc_id}, error.message
 			return callback(error)
 		return callback null, json
-=======
-			if !(lines instanceof Array)
-				logger.err err:err, res:res, project_id:project_id, doc_id:doc_id, lines:lines, "doc lines from aws are not in array format, likely not JSON parsable"
-				return callback(new Error("Error unpacking doc"))
-			MongoManager.upsertIntoDocCollection project_id, doc_id.toString(), {lines}, (err) ->
-				return callback(err) if err?
-				logger.log project_id: project_id, doc_id: doc_id, "deleting doc from s3"
-				request.del options, (err, res, body)->
-					if err? || res.statusCode != 204
-						logger.err err:err, res:res, project_id:project_id, doc_id:doc_id, "something went wrong deleting doc from aws"
-						return callback new Errors.NotFoundError("Error in S3 request")
-					callback()
->>>>>>> e231f8d3
 
 	buildS3Options: (key)->
 		if !settings.docstore.s3?
