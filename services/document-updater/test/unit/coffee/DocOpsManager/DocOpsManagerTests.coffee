sinon = require('sinon')
chai = require('chai')
should = chai.should()
modulePath = "../../../../app/js/DocOpsManager.js"
SandboxedModule = require('sandboxed-module')

describe "DocOpsManager", ->
	beforeEach ->
		@doc_id = "doc-id"
		@project_id = "project-id"
		@callback = sinon.stub()
		@DocOpsManager = SandboxedModule.require modulePath, requires:
			"./RedisManager": @RedisManager = {}
			"logger-sharelatex": @logger = { log: sinon.stub(), error: sinon.stub() }
<<<<<<< HEAD
=======
			"./Metrics": @Metrics =
				Timer: class Timer
					done: sinon.stub()
			"./TrackChangesManager": @TrackChangesManager = {}

	describe "flushDocOpsToMongo", ->
		describe "when versions are consistent", ->
			beforeEach ->
				@mongo_version = 40
				@redis_version = 42
				@ops = [ "mock-op-1", "mock-op-2" ]
				@DocOpsManager.getDocVersionInMongo = sinon.stub().callsArgWith(1, null, @mongo_version)
				@RedisManager.getDocVersion = sinon.stub().callsArgWith(1, null, @redis_version)
				@RedisManager.getPreviousDocOps = sinon.stub().callsArgWith(3, null, @ops)
				@DocOpsManager._appendDocOpsInMongo = sinon.stub().callsArg(3)
				@DocOpsManager.flushDocOpsToMongo @project_id, @doc_id, @callback

			it "should get the version from Mongo", ->
				@DocOpsManager.getDocVersionInMongo
					.calledWith(@doc_id)
					.should.equal true

			it "should get the version from REdis", ->
				@RedisManager.getDocVersion
					.calledWith(@doc_id)
					.should.equal true

			it "should get all doc ops since the version in Mongo", ->
				@RedisManager.getPreviousDocOps
					.calledWith(@doc_id, @mongo_version, -1)
					.should.equal true

			it "should update Mongo with the new ops", ->
				@DocOpsManager._appendDocOpsInMongo
					.calledWith(@doc_id, @ops, @redis_version)
					.should.equal true

			it "should call the callback", ->
				@callback.called.should.equal true

			it "should time the execution", ->
				@Metrics.Timer::done.called.should.equal true

		describe "when the number of ops does not match the difference in versions", ->
			beforeEach ->
				@mongo_version = 40
				@redis_version = 45
				@ops = [ "mock-op-1", "mock-op-2" ]
				@DocOpsManager.getDocVersionInMongo = sinon.stub().callsArgWith(1, null, @mongo_version)
				@RedisManager.getDocVersion = sinon.stub().callsArgWith(1, null, @redis_version)
				@RedisManager.getPreviousDocOps = sinon.stub().callsArgWith(3, null, @ops)
				@DocOpsManager._appendDocOpsInMongo = sinon.stub().callsArg(3)
				@DocOpsManager.flushDocOpsToMongo @project_id, @doc_id, @callback

			it "should call the callback with an error", ->
				@callback.calledWith(new Error("inconsistet versions")).should.equal true

			it "should log an error", ->
				@logger.error
					.calledWith(doc_id: @doc_id, mongoVersion: @mongo_version, redisVersion: @redis_version, opsLength: @ops.length, "version difference does not match ops length")
					.should.equal true

			it "should not modify mongo", ->
				@DocOpsManager._appendDocOpsInMongo.called.should.equal false

			it "should time the execution", ->
				@Metrics.Timer::done.called.should.equal true

		describe "when redis version is behind mongo version", ->
			beforeEach ->
				@mongo_version = 40
				@redis_version = 30
				@DocOpsManager.getDocVersionInMongo = sinon.stub().callsArgWith(1, null, @mongo_version)
				@RedisManager.getDocVersion = sinon.stub().callsArgWith(1, null, @redis_version)
				@RedisManager.getPreviousDocOps = sinon.stub().callsArgWith(3, null, @ops)
				@DocOpsManager._appendDocOpsInMongo = sinon.stub().callsArg(3)
				@DocOpsManager.flushDocOpsToMongo @project_id, @doc_id, @callback
			
			it "should call the callback with an error", ->
				@callback.calledWith(new Error("inconsistet versions")).should.equal true

			it "should log an error", ->
				@logger.error
					.calledWith(doc_id: @doc_id, mongoVersion: @mongo_version, redisVersion: @redis_version, "mongo version is ahead of redis")
					.should.equal true

			it "should not modify mongo", ->
				@DocOpsManager._appendDocOpsInMongo.called.should.equal false

			it "should time the execution", ->
				@Metrics.Timer::done.called.should.equal true
>>>>>>> 6011ce47

	describe "getPreviousDocOps", ->
		beforeEach ->
			@ops = [ "mock-op-1", "mock-op-2" ]
			@start = 30
			@end = 32
			@RedisManager.getPreviousDocOps = sinon.stub().callsArgWith(3, null, @ops)
			@DocOpsManager.getPreviousDocOps @project_id, @doc_id, @start, @end, @callback

		it "should get the previous doc ops", ->
			@RedisManager.getPreviousDocOps
				.calledWith(@doc_id, @start, @end)
				.should.equal true

		it "should call the callback with the ops", ->
<<<<<<< HEAD
			@callback.calledWith(null, @ops).should.equal true
=======
			@callback.calledWith(null, @ops).should.equal true

		it "should time the execution", ->
			@Metrics.Timer::done.called.should.equal true

	describe "_ensureOpsAreLoaded", ->
		describe "when the ops are not loaded", ->
			beforeEach ->
				@redisVersion = 42
				@redisOpsLength = 10
				@backToVersion = 30
				@ops = [ "mock-op-1", "mock-op-2" ]
				@RedisManager.getDocVersion = sinon.stub().callsArgWith(1, null, @redisVersion)
				@RedisManager.getDocOpsLength = sinon.stub().callsArgWith(1, null, @redisOpsLength)
				@DocOpsManager._getDocOpsFromMongo = sinon.stub().callsArgWith(3, null, @ops)
				@RedisManager.prependDocOps = sinon.stub().callsArgWith(2, null)
				@DocOpsManager._ensureOpsAreLoaded @project_id, @doc_id, @backToVersion, @callback

			it "should get the doc version from redis", ->
				@RedisManager.getDocVersion
					.calledWith(@doc_id)
					.should.equal true

			it "should get the doc ops length in redis", ->
				@RedisManager.getDocOpsLength
					.calledWith(@doc_id)
					.should.equal true

			it "should get the doc ops that need loading from Mongo", ->
				@DocOpsManager._getDocOpsFromMongo
					.calledWith(@doc_id, @backToVersion, @redisVersion - @redisOpsLength)
					.should.equal true

			it "should prepend the retrieved ops to redis", ->
				@RedisManager.prependDocOps
					.calledWith(@doc_id, @ops)
					.should.equal true

			it "should call the callback", ->
				@callback.called.should.equal true

		describe "when the ops are loaded", ->
			beforeEach ->
				@redisVersion = 42
				@redisOpsLength = 10
				@backToVersion = 35
				@RedisManager.getDocVersion = sinon.stub().callsArgWith(1, null, @redisVersion)
				@RedisManager.getDocOpsLength = sinon.stub().callsArgWith(1, null, @redisOpsLength)
				@DocOpsManager._getDocOpsFromMongo = sinon.stub().callsArgWith(3, null, @ops)
				@RedisManager.prependDocOps = sinon.stub().callsArgWith(2, null)
				@DocOpsManager._ensureOpsAreLoaded @project_id, @doc_id, @backToVersion, @callback

			it "should not need to get the docs from Mongo or put any into redis", ->
				@DocOpsManager._getDocOpsFromMongo.called.should.equal false
				@RedisManager.prependDocOps.called.should.equal false

			it "should call the callback", ->
				@callback.called.should.equal true

	describe "getDocVersionInMongo", ->
		describe "when the doc exists", ->
			beforeEach ->
				@doc =
					version: @version = 42
				@db.docOps.find = sinon.stub().callsArgWith(2, null, [@doc])
				@DocOpsManager.getDocVersionInMongo @doc_id, @callback

			it "should look for the doc in the database", ->
				@db.docOps.find
					.calledWith({ doc_id: ObjectId(@doc_id) }, {version: 1})
					.should.equal true

			it "should call the callback with the version", ->
				@callback.calledWith(null, @version).should.equal true

		describe "when the doc doesn't exist", ->
			beforeEach ->
				@db.docOps.find = sinon.stub().callsArgWith(2, null, [])
				@DocOpsManager.getDocVersionInMongo @doc_id, @callback
			
			it "should call the callback with 0", ->
				@callback.calledWith(null, 0).should.equal true

	describe "_appendDocOpsInMongo", ->
		describe "with a small set of updates", ->
			beforeEach (done) ->
				@ops = [ "mock-op-1", "mock-op-2" ]
				@version = 42
				@db.docOps.update = sinon.stub().callsArg(3)
				@DocOpsManager._appendDocOpsInMongo @doc_id, @ops, @version, (error) =>
					@callback(error)
					done()

			it "should update the database", ->
				@db.docOps.update
					.calledWith({
						doc_id: ObjectId(@doc_id)
					}, {
						$push: docOps: { $each: @ops, $slice: -100 }
						$set: version: @version
					}, {
						upsert: true
					})
					.should.equal true

			it "should call the callbak", ->
				@callback.called.should.equal true

		describe "with a large set of updates", ->
			beforeEach (done) ->
				@ops = [ "mock-op-1", "mock-op-2", "mock-op-3", "mock-op-4", "mock-op-5" ]
				@version = 42
				@DocOpsManager.APPEND_OPS_BATCH_SIZE = 2
				@db.docOps.update = sinon.stub().callsArg(3)
				@DocOpsManager._appendDocOpsInMongo @doc_id, @ops, @version, (error) =>
					@callback(error)
					done()

			it "should update the database in batches", ->
				@db.docOps.update
					.calledWith({ doc_id: ObjectId(@doc_id) }, {
						$push: docOps: { $each: @ops.slice(0,2), $slice: -100 }
						$set: version: @version - 3
					}, { upsert: true })
					.should.equal true
				@db.docOps.update
					.calledWith({ doc_id: ObjectId(@doc_id) }, {
						$push: docOps: { $each: @ops.slice(2,4), $slice: -100 }
						$set: version: @version - 1
					}, { upsert: true })
					.should.equal true
				@db.docOps.update
					.calledWith({ doc_id: ObjectId(@doc_id) }, {
						$push: docOps: { $each: @ops.slice(4,5), $slice: -100 }
						$set: version: @version
					}, { upsert: true })
					.should.equal true

			it "should call the callbak", ->
				@callback.called.should.equal true

		describe "with no updates", ->
			beforeEach (done) ->
				@ops = []
				@version = 42
				@db.docOps.update = sinon.stub().callsArg(3)
				@DocOpsManager._appendDocOpsInMongo @doc_id, @ops, @version, (error) =>
					@callback(error)
					done()

			it "should not try to update the database", ->
				@db.docOps.update.called.should.equal false

	describe "_getDocsOpsFromMongo", ->
		beforeEach ->
			@version = 42
			@start = 32
			@limit = 5
			@doc =
				docOps: ["mock-ops"]
			@DocOpsManager.getDocVersionInMongo = sinon.stub().callsArgWith(1, null, @version)
			@db.docOps.find = sinon.stub().callsArgWith(2, null, [@doc])
			@DocOpsManager._getDocOpsFromMongo @doc_id, @start, @start + @limit, @callback

		it "should get the current version", ->
			@DocOpsManager.getDocVersionInMongo
				.calledWith(@doc_id)
				.should.equal true

		it "should get the doc ops", ->
			@db.docOps.find
				.calledWith({ doc_id: ObjectId(@doc_id) }, {
					docOps: $slice: [-(@version - @start), @limit]
				})
				.should.equal true

		it "should return the ops", ->
			@callback.calledWith(null, @doc.docOps).should.equal true

	describe "pushDocOp", ->
		beforeEach ->
			@op = "mock-op"
			@RedisManager.pushDocOp = sinon.stub().callsArgWith(2, null, @version = 42)
			@TrackChangesManager.pushUncompressedHistoryOp = sinon.stub().callsArg(3)
			@DocOpsManager.pushDocOp @project_id, @doc_id, @op, @callback

		it "should push the op in to the docOps list", ->
			@RedisManager.pushDocOp
				.calledWith(@doc_id, @op)
				.should.equal true

		it "should push the op into the pushUncompressedHistoryOp", ->
			@TrackChangesManager.pushUncompressedHistoryOp
				.calledWith(@project_id, @doc_id, @op)
				.should.equal true

		it "should call the callback with the version", ->
			@callback.calledWith(null, @version).should.equal true

	
>>>>>>> 6011ce47
<|MERGE_RESOLUTION|>--- conflicted
+++ resolved
@@ -12,100 +12,10 @@
 		@DocOpsManager = SandboxedModule.require modulePath, requires:
 			"./RedisManager": @RedisManager = {}
 			"logger-sharelatex": @logger = { log: sinon.stub(), error: sinon.stub() }
-<<<<<<< HEAD
-=======
 			"./Metrics": @Metrics =
 				Timer: class Timer
 					done: sinon.stub()
 			"./TrackChangesManager": @TrackChangesManager = {}
-
-	describe "flushDocOpsToMongo", ->
-		describe "when versions are consistent", ->
-			beforeEach ->
-				@mongo_version = 40
-				@redis_version = 42
-				@ops = [ "mock-op-1", "mock-op-2" ]
-				@DocOpsManager.getDocVersionInMongo = sinon.stub().callsArgWith(1, null, @mongo_version)
-				@RedisManager.getDocVersion = sinon.stub().callsArgWith(1, null, @redis_version)
-				@RedisManager.getPreviousDocOps = sinon.stub().callsArgWith(3, null, @ops)
-				@DocOpsManager._appendDocOpsInMongo = sinon.stub().callsArg(3)
-				@DocOpsManager.flushDocOpsToMongo @project_id, @doc_id, @callback
-
-			it "should get the version from Mongo", ->
-				@DocOpsManager.getDocVersionInMongo
-					.calledWith(@doc_id)
-					.should.equal true
-
-			it "should get the version from REdis", ->
-				@RedisManager.getDocVersion
-					.calledWith(@doc_id)
-					.should.equal true
-
-			it "should get all doc ops since the version in Mongo", ->
-				@RedisManager.getPreviousDocOps
-					.calledWith(@doc_id, @mongo_version, -1)
-					.should.equal true
-
-			it "should update Mongo with the new ops", ->
-				@DocOpsManager._appendDocOpsInMongo
-					.calledWith(@doc_id, @ops, @redis_version)
-					.should.equal true
-
-			it "should call the callback", ->
-				@callback.called.should.equal true
-
-			it "should time the execution", ->
-				@Metrics.Timer::done.called.should.equal true
-
-		describe "when the number of ops does not match the difference in versions", ->
-			beforeEach ->
-				@mongo_version = 40
-				@redis_version = 45
-				@ops = [ "mock-op-1", "mock-op-2" ]
-				@DocOpsManager.getDocVersionInMongo = sinon.stub().callsArgWith(1, null, @mongo_version)
-				@RedisManager.getDocVersion = sinon.stub().callsArgWith(1, null, @redis_version)
-				@RedisManager.getPreviousDocOps = sinon.stub().callsArgWith(3, null, @ops)
-				@DocOpsManager._appendDocOpsInMongo = sinon.stub().callsArg(3)
-				@DocOpsManager.flushDocOpsToMongo @project_id, @doc_id, @callback
-
-			it "should call the callback with an error", ->
-				@callback.calledWith(new Error("inconsistet versions")).should.equal true
-
-			it "should log an error", ->
-				@logger.error
-					.calledWith(doc_id: @doc_id, mongoVersion: @mongo_version, redisVersion: @redis_version, opsLength: @ops.length, "version difference does not match ops length")
-					.should.equal true
-
-			it "should not modify mongo", ->
-				@DocOpsManager._appendDocOpsInMongo.called.should.equal false
-
-			it "should time the execution", ->
-				@Metrics.Timer::done.called.should.equal true
-
-		describe "when redis version is behind mongo version", ->
-			beforeEach ->
-				@mongo_version = 40
-				@redis_version = 30
-				@DocOpsManager.getDocVersionInMongo = sinon.stub().callsArgWith(1, null, @mongo_version)
-				@RedisManager.getDocVersion = sinon.stub().callsArgWith(1, null, @redis_version)
-				@RedisManager.getPreviousDocOps = sinon.stub().callsArgWith(3, null, @ops)
-				@DocOpsManager._appendDocOpsInMongo = sinon.stub().callsArg(3)
-				@DocOpsManager.flushDocOpsToMongo @project_id, @doc_id, @callback
-			
-			it "should call the callback with an error", ->
-				@callback.calledWith(new Error("inconsistet versions")).should.equal true
-
-			it "should log an error", ->
-				@logger.error
-					.calledWith(doc_id: @doc_id, mongoVersion: @mongo_version, redisVersion: @redis_version, "mongo version is ahead of redis")
-					.should.equal true
-
-			it "should not modify mongo", ->
-				@DocOpsManager._appendDocOpsInMongo.called.should.equal false
-
-			it "should time the execution", ->
-				@Metrics.Timer::done.called.should.equal true
->>>>>>> 6011ce47
 
 	describe "getPreviousDocOps", ->
 		beforeEach ->
@@ -121,187 +31,7 @@
 				.should.equal true
 
 		it "should call the callback with the ops", ->
-<<<<<<< HEAD
 			@callback.calledWith(null, @ops).should.equal true
-=======
-			@callback.calledWith(null, @ops).should.equal true
-
-		it "should time the execution", ->
-			@Metrics.Timer::done.called.should.equal true
-
-	describe "_ensureOpsAreLoaded", ->
-		describe "when the ops are not loaded", ->
-			beforeEach ->
-				@redisVersion = 42
-				@redisOpsLength = 10
-				@backToVersion = 30
-				@ops = [ "mock-op-1", "mock-op-2" ]
-				@RedisManager.getDocVersion = sinon.stub().callsArgWith(1, null, @redisVersion)
-				@RedisManager.getDocOpsLength = sinon.stub().callsArgWith(1, null, @redisOpsLength)
-				@DocOpsManager._getDocOpsFromMongo = sinon.stub().callsArgWith(3, null, @ops)
-				@RedisManager.prependDocOps = sinon.stub().callsArgWith(2, null)
-				@DocOpsManager._ensureOpsAreLoaded @project_id, @doc_id, @backToVersion, @callback
-
-			it "should get the doc version from redis", ->
-				@RedisManager.getDocVersion
-					.calledWith(@doc_id)
-					.should.equal true
-
-			it "should get the doc ops length in redis", ->
-				@RedisManager.getDocOpsLength
-					.calledWith(@doc_id)
-					.should.equal true
-
-			it "should get the doc ops that need loading from Mongo", ->
-				@DocOpsManager._getDocOpsFromMongo
-					.calledWith(@doc_id, @backToVersion, @redisVersion - @redisOpsLength)
-					.should.equal true
-
-			it "should prepend the retrieved ops to redis", ->
-				@RedisManager.prependDocOps
-					.calledWith(@doc_id, @ops)
-					.should.equal true
-
-			it "should call the callback", ->
-				@callback.called.should.equal true
-
-		describe "when the ops are loaded", ->
-			beforeEach ->
-				@redisVersion = 42
-				@redisOpsLength = 10
-				@backToVersion = 35
-				@RedisManager.getDocVersion = sinon.stub().callsArgWith(1, null, @redisVersion)
-				@RedisManager.getDocOpsLength = sinon.stub().callsArgWith(1, null, @redisOpsLength)
-				@DocOpsManager._getDocOpsFromMongo = sinon.stub().callsArgWith(3, null, @ops)
-				@RedisManager.prependDocOps = sinon.stub().callsArgWith(2, null)
-				@DocOpsManager._ensureOpsAreLoaded @project_id, @doc_id, @backToVersion, @callback
-
-			it "should not need to get the docs from Mongo or put any into redis", ->
-				@DocOpsManager._getDocOpsFromMongo.called.should.equal false
-				@RedisManager.prependDocOps.called.should.equal false
-
-			it "should call the callback", ->
-				@callback.called.should.equal true
-
-	describe "getDocVersionInMongo", ->
-		describe "when the doc exists", ->
-			beforeEach ->
-				@doc =
-					version: @version = 42
-				@db.docOps.find = sinon.stub().callsArgWith(2, null, [@doc])
-				@DocOpsManager.getDocVersionInMongo @doc_id, @callback
-
-			it "should look for the doc in the database", ->
-				@db.docOps.find
-					.calledWith({ doc_id: ObjectId(@doc_id) }, {version: 1})
-					.should.equal true
-
-			it "should call the callback with the version", ->
-				@callback.calledWith(null, @version).should.equal true
-
-		describe "when the doc doesn't exist", ->
-			beforeEach ->
-				@db.docOps.find = sinon.stub().callsArgWith(2, null, [])
-				@DocOpsManager.getDocVersionInMongo @doc_id, @callback
-			
-			it "should call the callback with 0", ->
-				@callback.calledWith(null, 0).should.equal true
-
-	describe "_appendDocOpsInMongo", ->
-		describe "with a small set of updates", ->
-			beforeEach (done) ->
-				@ops = [ "mock-op-1", "mock-op-2" ]
-				@version = 42
-				@db.docOps.update = sinon.stub().callsArg(3)
-				@DocOpsManager._appendDocOpsInMongo @doc_id, @ops, @version, (error) =>
-					@callback(error)
-					done()
-
-			it "should update the database", ->
-				@db.docOps.update
-					.calledWith({
-						doc_id: ObjectId(@doc_id)
-					}, {
-						$push: docOps: { $each: @ops, $slice: -100 }
-						$set: version: @version
-					}, {
-						upsert: true
-					})
-					.should.equal true
-
-			it "should call the callbak", ->
-				@callback.called.should.equal true
-
-		describe "with a large set of updates", ->
-			beforeEach (done) ->
-				@ops = [ "mock-op-1", "mock-op-2", "mock-op-3", "mock-op-4", "mock-op-5" ]
-				@version = 42
-				@DocOpsManager.APPEND_OPS_BATCH_SIZE = 2
-				@db.docOps.update = sinon.stub().callsArg(3)
-				@DocOpsManager._appendDocOpsInMongo @doc_id, @ops, @version, (error) =>
-					@callback(error)
-					done()
-
-			it "should update the database in batches", ->
-				@db.docOps.update
-					.calledWith({ doc_id: ObjectId(@doc_id) }, {
-						$push: docOps: { $each: @ops.slice(0,2), $slice: -100 }
-						$set: version: @version - 3
-					}, { upsert: true })
-					.should.equal true
-				@db.docOps.update
-					.calledWith({ doc_id: ObjectId(@doc_id) }, {
-						$push: docOps: { $each: @ops.slice(2,4), $slice: -100 }
-						$set: version: @version - 1
-					}, { upsert: true })
-					.should.equal true
-				@db.docOps.update
-					.calledWith({ doc_id: ObjectId(@doc_id) }, {
-						$push: docOps: { $each: @ops.slice(4,5), $slice: -100 }
-						$set: version: @version
-					}, { upsert: true })
-					.should.equal true
-
-			it "should call the callbak", ->
-				@callback.called.should.equal true
-
-		describe "with no updates", ->
-			beforeEach (done) ->
-				@ops = []
-				@version = 42
-				@db.docOps.update = sinon.stub().callsArg(3)
-				@DocOpsManager._appendDocOpsInMongo @doc_id, @ops, @version, (error) =>
-					@callback(error)
-					done()
-
-			it "should not try to update the database", ->
-				@db.docOps.update.called.should.equal false
-
-	describe "_getDocsOpsFromMongo", ->
-		beforeEach ->
-			@version = 42
-			@start = 32
-			@limit = 5
-			@doc =
-				docOps: ["mock-ops"]
-			@DocOpsManager.getDocVersionInMongo = sinon.stub().callsArgWith(1, null, @version)
-			@db.docOps.find = sinon.stub().callsArgWith(2, null, [@doc])
-			@DocOpsManager._getDocOpsFromMongo @doc_id, @start, @start + @limit, @callback
-
-		it "should get the current version", ->
-			@DocOpsManager.getDocVersionInMongo
-				.calledWith(@doc_id)
-				.should.equal true
-
-		it "should get the doc ops", ->
-			@db.docOps.find
-				.calledWith({ doc_id: ObjectId(@doc_id) }, {
-					docOps: $slice: [-(@version - @start), @limit]
-				})
-				.should.equal true
-
-		it "should return the ops", ->
-			@callback.calledWith(null, @doc.docOps).should.equal true
 
 	describe "pushDocOp", ->
 		beforeEach ->
@@ -322,6 +52,3 @@
 
 		it "should call the callback with the version", ->
 			@callback.calledWith(null, @version).should.equal true
-
-	
->>>>>>> 6011ce47
