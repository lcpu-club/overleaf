--- conflicted
+++ resolved
@@ -24,12 +24,6 @@
 			getSubscriptionByMemberIdAndId: sinon.stub()
 			getSubscription: sinon.stub()
 
-<<<<<<< HEAD
-		@UserCreator =
-			getUserOrCreateHoldingAccount: sinon.stub().callsArgWith(1, null, @user)
-
-=======
->>>>>>> a79c9b94
 		@SubscriptionUpdater =
 			addUserToGroup: sinon.stub().callsArgWith(2)
 			removeUserFromGroup: sinon.stub().callsArgWith(2)
@@ -79,13 +73,8 @@
 	describe "addUserToGroup", ->
 		beforeEach ->
 			@LimitationsManager.hasGroupMembersLimitReached.callsArgWith(1, null, false, @subscription)
-<<<<<<< HEAD
-			@UserLocator.findByEmail.callsArgWith(1, null, @user)
-
-=======
 			@UserGetter.getUserByMainEmail.callsArgWith(1, null, @user)
 			
->>>>>>> a79c9b94
 		it "should find the user", (done)->
 			@Handler.addUserToGroup @adminUser_id, @newEmail, (err)=>
 				@UserGetter.getUserByMainEmail.calledWith(@newEmail).should.equal true
@@ -113,15 +102,9 @@
 				@NotificationsBuilder.groupPlan.calledWith(@user, {subscription_id:@subscription._id}).should.equal true
 				@readStub.called.should.equal true
 				done()
-<<<<<<< HEAD
-
-		it "should add a team invite if no user is found", (done) ->
-			@UserLocator.findByEmail.callsArgWith(1, null, null)
-=======
 		
 		it "should add an email invite if no user is found", (done) ->
 			@UserGetter.getUserByMainEmail.callsArgWith(1, null, null)
->>>>>>> a79c9b94
 			@Handler.addUserToGroup @adminUser_id, @newEmail, (err)=>
 				@TeamInvitesHandler.createManagerInvite.calledWith(@adminUser_id, @newEmail).should.equal true
 				done()
