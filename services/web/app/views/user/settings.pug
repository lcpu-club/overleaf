--- conflicted
+++ resolved
@@ -134,18 +134,6 @@
 													ng-disabled="changePasswordForm.$invalid"
 												) #{translate("change")}
 
-<<<<<<< HEAD
-=======
-								else
-									if settings.overleaf && settings.createV1AccountOnLogin
-										.col-md-5.col-md-offset-1
-											h3 #{translate("change_password")}
-											p
-												| To change your password,
-												| please go to #[a(href='/sign_in_to_v1?return_to=/users/edit%23details') Overleaf v1 settings]
-
-
->>>>>>> ce6405d5
 							| !{moduleIncludes("userSettings", locals)}
 
 							//- The beta program doesn't make much sense to include while v2 is going
