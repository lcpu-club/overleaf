async = require("async")
logger = require("logger-sharelatex")
projectDeleter = require("./ProjectDeleter")
projectDuplicator = require("./ProjectDuplicator")
projectCreationHandler = require("./ProjectCreationHandler")
editorController = require("../Editor/EditorController")
metrics = require('metrics-sharelatex')
User = require('../../models/User').User
TagsHandler = require("../Tags/TagsHandler")
SubscriptionLocator = require("../Subscription/SubscriptionLocator")
NotificationsHandler = require("../Notifications/NotificationsHandler")
LimitationsManager = require("../Subscription/LimitationsManager")
underscore = require("underscore")
Settings = require("settings-sharelatex")
AuthorizationManager = require("../Authorization/AuthorizationManager")
fs = require "fs"
InactiveProjectManager = require("../InactiveData/InactiveProjectManager")
ProjectUpdateHandler = require("./ProjectUpdateHandler")
ProjectGetter = require("./ProjectGetter")
PrivilegeLevels = require("../Authorization/PrivilegeLevels")
AuthenticationController = require("../Authentication/AuthenticationController")
PackageVersions = require("../../infrastructure/PackageVersions")
AnalyticsManager = require "../Analytics/AnalyticsManager"
Sources = require "../Authorization/Sources"
TokenAccessHandler = require '../TokenAccess/TokenAccessHandler'
CollaboratorsHandler = require '../Collaborators/CollaboratorsHandler'
crypto = require 'crypto'

module.exports = ProjectController =

	_isInPercentageRollout: (rolloutName, objectId, percentage) ->
		if Settings.bypassPercentageRollouts == true
			return true
		data = "#{rolloutName}:#{objectId.toString()}"
		md5hash = crypto.createHash('md5').update(data).digest('hex')
		counter = parseInt(md5hash.slice(26, 32), 16)
		return (counter % 100) < percentage

	updateProjectSettings: (req, res, next) ->
		project_id = req.params.Project_id

		jobs = []

		if req.body.compiler?
			jobs.push (callback) ->
				editorController.setCompiler project_id, req.body.compiler, callback

		if req.body.name?
			jobs.push (callback) ->
				editorController.renameProject project_id, req.body.name, callback

		if req.body.spellCheckLanguage?
			jobs.push (callback) ->
				editorController.setSpellCheckLanguage project_id, req.body.spellCheckLanguage, callback

		if req.body.rootDocId?
			jobs.push (callback) ->
				editorController.setRootDoc project_id, req.body.rootDocId, callback

		async.series jobs, (error) ->
			return next(error) if error?
			res.sendStatus(204)

	updateProjectAdminSettings: (req, res, next) ->
		project_id = req.params.Project_id

		jobs = []
		if req.body.publicAccessLevel?
			jobs.push (callback) ->
				editorController.setPublicAccessLevel project_id, req.body.publicAccessLevel, callback

		async.series jobs, (error) ->
			return next(error) if error?
			res.sendStatus(204)

	deleteProject: (req, res) ->
		project_id = req.params.Project_id
		forever    = req.query?.forever?
		logger.log project_id: project_id, forever: forever, "received request to archive project"

		if forever
			doDelete = projectDeleter.deleteProject
		else
			doDelete = projectDeleter.archiveProject

		doDelete project_id, (err)->
			if err?
				res.sendStatus 500
			else
				res.sendStatus 200

	restoreProject: (req, res) ->
		project_id = req.params.Project_id
		logger.log project_id:project_id, "received request to restore project"
		projectDeleter.restoreProject project_id, (err)->
			if err?
				res.sendStatus 500
			else
				res.sendStatus 200

	cloneProject: (req, res, next)->
		metrics.inc "cloned-project"
		project_id = req.params.Project_id
		projectName = req.body.projectName
		logger.log project_id:project_id, projectName:projectName, "cloning project"
		if !AuthenticationController.isUserLoggedIn(req)
			return res.send redir:"/register"
		currentUser = AuthenticationController.getSessionUser(req)
		projectDuplicator.duplicate currentUser, project_id, projectName, (err, project)->
			if err?
				logger.error err:err, project_id: project_id, user_id: currentUser._id, "error cloning project"
				return next(err)
			res.send(project_id:project._id)


	newProject: (req, res, next)->
		user_id = AuthenticationController.getLoggedInUserId(req)
		projectName = req.body.projectName?.trim()
		template = req.body.template
		logger.log user: user_id, projectType: template, name: projectName, "creating project"
		async.waterfall [
			(cb)->
				if template == 'example'
					projectCreationHandler.createExampleProject user_id, projectName, cb
				else
					projectCreationHandler.createBasicProject user_id, projectName, cb
		], (err, project)->
			return next(err) if err?
			logger.log project: project, user: user_id, name: projectName, templateType: template, "created project"
			res.send {project_id:project._id}


	renameProject: (req, res, next)->
		project_id = req.params.Project_id
		newName = req.body.newProjectName
		editorController.renameProject project_id, newName, (err)->
			return next(err) if err?
			res.sendStatus 200

	projectListPage: (req, res, next)->
		timer = new metrics.Timer("project-list")
		user_id = AuthenticationController.getLoggedInUserId(req)
		currentUser = AuthenticationController.getSessionUser(req)
		async.parallel {
			tags: (cb)->
				TagsHandler.getAllTags user_id, cb
			notifications: (cb)->
				NotificationsHandler.getUserNotifications user_id, cb
			projects: (cb)->
				ProjectGetter.findAllUsersProjects user_id, 'name lastUpdated publicAccesLevel archived owner_ref tokens', cb
			hasSubscription: (cb)->
				LimitationsManager.userHasSubscriptionOrIsGroupMember currentUser, cb
			user: (cb) ->
				User.findById user_id, "featureSwitches", cb
			}, (err, results)->
				if err?
					logger.err err:err, "error getting data for project list page"
					return next(err)
				logger.log results:results, user_id:user_id, "rendering project list"
				tags = results.tags[0]
				notifications = require("underscore").map results.notifications, (notification)->
					notification.html = req.i18n.translate(notification.templateKey, notification.messageOpts)
					return notification
				projects = ProjectController._buildProjectList results.projects
				user = results.user
				ProjectController._injectProjectOwners projects, (error, projects) ->
					return next(error) if error?
					viewModel = {
						title:'your_projects'
						priority_title: true
						projects: projects
						tags: tags
						notifications: notifications or []
						user: user
						hasSubscription: results.hasSubscription[0]
					}

					if Settings?.algolia?.app_id? and Settings?.algolia?.read_only_api_key?
						viewModel.showUserDetailsArea = true
						viewModel.algolia_api_key = Settings.algolia.read_only_api_key
						viewModel.algolia_app_id = Settings.algolia.app_id
					else
						viewModel.showUserDetailsArea = false

					res.render 'project/list', viewModel
					timer.done()


	loadEditor: (req, res, next)->
		timer = new metrics.Timer("load-editor")
		if !Settings.editorIsOpen
			return res.render("general/closed", {title:"updating_site"})

		if AuthenticationController.isUserLoggedIn(req)
			user_id = AuthenticationController.getLoggedInUserId(req)
			anonymous = false
		else
			anonymous = true
			user_id = null

		project_id = req.params.Project_id
		logger.log project_id:project_id, anonymous:anonymous, user_id:user_id, "loading editor"

		async.parallel {
			project: (cb)->
				ProjectGetter.getProject(
					project_id,
					{ name: 1, lastUpdated: 1, track_changes: 1, owner_ref: 1 },
					cb
				)
			user: (cb)->
				if !user_id?
					cb null, defaultSettingsForAnonymousUser(user_id)
				else
					User.findById user_id, (err, user)->
						logger.log project_id:project_id, user_id:user_id, "got user"
						cb err, user
			subscription: (cb)->
				if !user_id?
					return cb()
				SubscriptionLocator.getUsersSubscription user_id, cb
			activate: (cb)->
				InactiveProjectManager.reactivateProjectIfRequired project_id, cb
			markAsOpened: (cb)->
				#don't need to wait for this to complete
				ProjectUpdateHandler.markAsOpened project_id, ->
				cb()
			showTrackChangesOnboarding: (cb) ->
				cb = underscore.once(cb)
				if !user_id?
					return cb()
				timestamp = user_id.toString().substring(0,8)
				userSignupDate = new Date( parseInt( timestamp, 16 ) * 1000 )
				if userSignupDate > new Date("2017-03-09") # 8th March
					# Don't show for users who registered after it was released
					return cb(null, false)
				timeout = setTimeout cb, 500
				AnalyticsManager.getLastOccurance user_id, "shown-track-changes-onboarding-2", (error, event) ->
					clearTimeout timeout
					if error?
						return cb(null, false)
					else if event?
						return cb(null, false)
					else
						logger.log { user_id, event }, "track changes onboarding not shown yet to this user"
						return cb(null, true)
			showPerUserTCNotice: (cb) ->
				cb = underscore.once(cb)
				if !user_id?
					return cb()
				timestamp = user_id.toString().substring(0,8)
				userSignupDate = new Date( parseInt( timestamp, 16 ) * 1000 )
				if userSignupDate > new Date("2017-08-09")
					# Don't show for users who registered after it was released
					return cb(null, false)
				timeout = setTimeout cb, 500
				AnalyticsManager.getLastOccurance user_id, "shown-per-user-tc-notice", (error, event) ->
					clearTimeout timeout
					if error?
						return cb(null, false)
					else if event?
						return cb(null, false)
					else
						logger.log { user_id, event }, "per user track changes notice not shown yet to this user"
						return cb(null, true)
			isTokenMember: (cb) ->
				cb = underscore.once(cb)
				if !user_id?
					return cb()
				CollaboratorsHandler.userIsTokenMember user_id, project_id, cb
			showAutoCompileOnboarding: (cb) ->
				cb = underscore.once(cb)
				if !user_id?
					return cb()

				# Extract data from user's ObjectId
				timestamp = parseInt(user_id.toString().substring(0, 8), 16)

<<<<<<< HEAD
				rolloutPercentage = 60 # Percentage of users to roll out to
				if !ProjectController._isInPercentageRollout('autocompile', user_id, rolloutPercentage)
=======
				rolloutPercentage = 1 # Percentage of users to roll out to
				if counter % 100 > rolloutPercentage
>>>>>>> 80231b0c
					# Don't show if user is not part of roll out
					return cb(null, { enabled: false, showOnboarding: false })
				userSignupDate = new Date(timestamp * 1000)
				if userSignupDate > new Date("2017-10-16")
					# Don't show for users who registered after it was released
					return cb(null, { enabled: true, showOnboarding: false })
				timeout = setTimeout cb, 500
				AnalyticsManager.getLastOccurance user_id, "shown-autocompile-onboarding-2", (error, event) ->
					clearTimeout timeout
					if error?
						return cb(null, { enabled: true, showOnboarding: false })
					else if event?
						return cb(null, { enabled: true, showOnboarding: false })
					else
						logger.log { user_id, event }, "autocompile onboarding not shown yet to this user"
						return cb(null, { enabled: true, showOnboarding: true })
			couldShowLinkSharingOnboarding: (cb) ->
				cb = underscore.once(cb)
				if !user_id?
					return cb()
				# Extract data from user's ObjectId
				timestamp = parseInt(user_id.toString().substring(0, 8), 16)
				userSignupDate = new Date(timestamp * 1000)
				if userSignupDate > new Date("2017-11-10")
					# Don't show for users who registered after it was released
					return cb(null, false)
				timeout = setTimeout cb, 500
				AnalyticsManager.getLastOccurance user_id, "shown-linksharing-onboarding", (error, event) ->
					clearTimeout timeout
					if error? || event?
						return cb(null, false)
					else
						return cb(null, true)
		}, (err, results)->
			if err?
				logger.err err:err, "error getting details for project page"
				return next err
			project = results.project
			user = results.user
			subscription = results.subscription
			{ showTrackChangesOnboarding, showPerUserTCNotice, showAutoCompileOnboarding } = results

			daysSinceLastUpdated =  (new Date() - project.lastUpdated) / 86400000
			logger.log project_id:project_id, daysSinceLastUpdated:daysSinceLastUpdated, "got db results for loading editor"

			token = TokenAccessHandler.getRequestToken(req, project_id)
			isTokenMember = results.isTokenMember
			# Roll out token-access based on Project owner
			enableTokenAccessUI = ProjectController._isInPercentageRollout(
				'linksharing',
				project.owner_ref,
				0
			)
			showLinkSharingOnboarding = enableTokenAccessUI && results.couldShowLinkSharingOnboarding
			AuthorizationManager.getPrivilegeLevelForProject user_id, project_id, token, (error, privilegeLevel)->
				return next(error) if error?
				if !privilegeLevel? or privilegeLevel == PrivilegeLevels.NONE
					return res.sendStatus 401

				if subscription? and subscription.freeTrial? and subscription.freeTrial.expiresAt?
					allowedFreeTrial = !!subscription.freeTrial.allowed || true

				logger.log project_id:project_id, "rendering editor page"
				res.render 'project/editor',
					title:  project.name
					priority_title: true
					bodyClasses: ["editor"]
					project_id : project._id
					user : {
						id    : user_id
						email : user.email
						first_name : user.first_name
						last_name  : user.last_name
						referal_id : user.referal_id
						signUpDate : user.signUpDate
						subscription :
							freeTrial: {allowed: allowedFreeTrial}
						featureSwitches: user.featureSwitches
						features: user.features
						refProviders: user.refProviders
						betaProgram: user.betaProgram
					}
					userSettings: {
						mode  : user.ace.mode
						theme : user.ace.theme
						fontSize : user.ace.fontSize
						autoComplete: user.ace.autoComplete
						autoPairDelimiters: user.ace.autoPairDelimiters
						pdfViewer : user.ace.pdfViewer
						syntaxValidation: user.ace.syntaxValidation
					}
					trackChangesState: project.track_changes
					showTrackChangesOnboarding: !!showTrackChangesOnboarding
					showPerUserTCNotice: !!showPerUserTCNotice
					autoCompileEnabled: !!showAutoCompileOnboarding?.enabled
					showAutoCompileOnboarding: !!showAutoCompileOnboarding?.showOnboarding
					privilegeLevel: privilegeLevel
					chatUrl: Settings.apis.chat.url
					anonymous: anonymous
					anonymousAccessToken: req._anonymousAccessToken
					isTokenMember: isTokenMember
					languages: Settings.languages
					themes: THEME_LIST
					maxDocLength: Settings.max_doc_length
					enableTokenAccessUI: enableTokenAccessUI
					showLinkSharingOnboarding: showLinkSharingOnboarding
				timer.done()

	_buildProjectList: (allProjects)->
		{owned, readAndWrite, readOnly, tokenReadAndWrite, tokenReadOnly} = allProjects
		projects = []
		for project in owned
			projects.push ProjectController._buildProjectViewModel(project, "owner", Sources.OWNER)
		# Invite-access
		for project in readAndWrite
			projects.push ProjectController._buildProjectViewModel(project, "readWrite", Sources.INVITE)
		for project in readOnly
			projects.push ProjectController._buildProjectViewModel(project, "readOnly", Sources.INVITE)
		# Token-access
		#   Only add these projects if they're not already present, this gives us cascading access
		#   from 'owner' => 'token-read-only'
		for project in tokenReadAndWrite
			if projects.filter((p) -> p.id.toString() == project._id.toString()).length == 0
				projects.push ProjectController._buildProjectViewModel(project, "readAndWrite", Sources.TOKEN)
		for project in tokenReadOnly
			if projects.filter((p) -> p.id.toString() == project._id.toString()).length == 0
				projects.push ProjectController._buildProjectViewModel(project, "readOnly", Sources.TOKEN)

		return projects

	_buildProjectViewModel: (project, accessLevel, source) ->
		TokenAccessHandler.protectTokens(project, accessLevel)
		model = {
			id: project._id
			name: project.name
			lastUpdated: project.lastUpdated
			publicAccessLevel: project.publicAccesLevel
			accessLevel: accessLevel
			source: source
			archived: !!project.archived
			owner_ref: project.owner_ref
			tokens: project.tokens
		}
		return model

	_injectProjectOwners: (projects, callback = (error, projects) ->) ->
		users = {}
		for project in projects
			if project.owner_ref?
				users[project.owner_ref.toString()] = true

		jobs = []
		for user_id, _ of users
			do (user_id) ->
				jobs.push (callback) ->
					User.findById user_id, "first_name last_name", (error, user) ->
						return callback(error) if error?
						users[user_id] = user
						callback()

		async.series jobs, (error) ->
			for project in projects
				if project.owner_ref?
					project.owner = users[project.owner_ref.toString()]
			callback null, projects

defaultSettingsForAnonymousUser = (user_id)->
	id : user_id
	ace:
		mode:'none'
		theme:'textmate'
		fontSize: '12'
		autoComplete: true
		spellCheckLanguage: ""
		pdfViewer: ""
		syntaxValidation: true
	subscription:
		freeTrial:
			allowed: true
	featureSwitches:
		github: false

THEME_LIST = []
do generateThemeList = () ->
	files = fs.readdirSync __dirname + '/../../../../public/js/' + PackageVersions.lib('ace')
	for file in files
		if file.slice(-2) == "js" and file.match(/^theme-/)
			cleanName = file.slice(0,-3).slice(6)
			THEME_LIST.push cleanName<|MERGE_RESOLUTION|>--- conflicted
+++ resolved
@@ -276,13 +276,8 @@
 				# Extract data from user's ObjectId
 				timestamp = parseInt(user_id.toString().substring(0, 8), 16)
 
-<<<<<<< HEAD
-				rolloutPercentage = 60 # Percentage of users to roll out to
+				rolloutPercentage = 1 # Percentage of users to roll out to
 				if !ProjectController._isInPercentageRollout('autocompile', user_id, rolloutPercentage)
-=======
-				rolloutPercentage = 1 # Percentage of users to roll out to
-				if counter % 100 > rolloutPercentage
->>>>>>> 80231b0c
 					# Don't show if user is not part of roll out
 					return cb(null, { enabled: false, showOnboarding: false })
 				userSignupDate = new Date(timestamp * 1000)
