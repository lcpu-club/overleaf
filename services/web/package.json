{
  "name": "web-sharelatex",
  "version": "0.1.4",
  "description": "The HTTP front end for ShareLaTeX",
  "repository": {
    "type": "git",
    "url": "https://github.com/sharelatex/web-sharelatex.git"
  },
  "directories": {
    "public": "./public"
  },
  "dependencies": {
    "archiver": "0.9.0",
    "async": "0.6.2",
    "base64-stream": "^0.1.2",
    "basic-auth-connect": "^1.0.0",
    "bcrypt": "0.8.5",
    "body-parser": "^1.13.1",
    "bufferedstream": "1.6.0",
    "connect-redis": "2.3.0",
    "cookie": "^0.2.3",
    "cookie-parser": "1.3.5",
    "csurf": "^1.8.3",
    "dateformat": "1.0.4-1.2.3",
    "express": "4.13.0",
    "express-session": "1.11.3",
    "grunt": "^0.4.5",
    "heapdump": "^0.3.7",
    "http-proxy": "^1.8.1",
    "jade": "~1.3.1",
<<<<<<< HEAD
    "ldapjs": "^0.7.1",
    "logger-sharelatex": "git+https://github.com/sharelatex/logger-sharelatex.git#master",
=======
    "ldapjs": "^1.0.0",
    "logger-sharelatex": "git+https://github.com/sharelatex/logger-sharelatex.git#v1.3.1",
>>>>>>> daf8f6f3
    "lynx": "0.1.1",
    "marked": "^0.3.3",
    "method-override": "^2.3.3",
    "metrics-sharelatex": "git+https://github.com/sharelatex/metrics-sharelatex.git#v1.3.0",
    "mimelib": "0.2.14",
    "mocha": "1.17.1",
    "mongojs": "0.18.2",
    "mongoose": "4.1.0",
    "multer": "^0.1.8",
    "node-uuid": "1.4.1",
    "nodemailer": "2.1.0",
    "nodemailer-sendgrid-transport": "^0.2.0",
    "nodemailer-ses-transport": "^1.3.0",
    "optimist": "0.6.1",
    "redback": "0.4.0",
    "redis": "0.10.1",
    "redis-sharelatex": "0.0.9",
<<<<<<< HEAD
    "request": "2.67.0",
=======
    "request": "^2.69.0",
    "requests": "^0.1.7",
>>>>>>> daf8f6f3
    "rimraf": "2.2.6",
    "sanitizer": "0.1.1",
    "settings-sharelatex": "git+https://github.com/sharelatex/settings-sharelatex.git#v1.0.0",
    "sixpack-client": "^1.0.0",
    "temp": "^0.8.3",
    "translations-sharelatex": "git+https://github.com/sharelatex/translations-sharelatex.git#master",
    "underscore": "1.6.0",
    "underscore.string": "^3.0.2",
    "v8-profiler": "^5.2.3",
    "xml2js": "0.2.0"
  }
  ,
  "devDependencies": {
    "bunyan": "0.22.1",
    "chai": "",
    "chai-spies": "",
    "grunt-available-tasks": "0.4.1",
    "grunt-bunyan": "0.5.0",
    "grunt-concurrent": "0.4.3",
    "grunt-contrib-clean": "0.5.0",
    "grunt-contrib-coffee": "0.10.0",
    "grunt-contrib-less": "0.9.0",
    "grunt-contrib-requirejs": "0.4.1",
    "grunt-execute": "0.1.5",
    "grunt-file-append": "0.0.6",
    "grunt-git-rev-parse": "^0.1.4",
    "grunt-mocha-test": "0.9.0",
    "grunt-sed": "^0.1.1",
    "sandboxed-module": "0.2.0",
    "sinon": "",
    "timekeeper": "",
    "grunt-env": "0.4.4"
  }
}<|MERGE_RESOLUTION|>--- conflicted
+++ resolved
@@ -28,13 +28,8 @@
     "heapdump": "^0.3.7",
     "http-proxy": "^1.8.1",
     "jade": "~1.3.1",
-<<<<<<< HEAD
     "ldapjs": "^0.7.1",
     "logger-sharelatex": "git+https://github.com/sharelatex/logger-sharelatex.git#master",
-=======
-    "ldapjs": "^1.0.0",
-    "logger-sharelatex": "git+https://github.com/sharelatex/logger-sharelatex.git#v1.3.1",
->>>>>>> daf8f6f3
     "lynx": "0.1.1",
     "marked": "^0.3.3",
     "method-override": "^2.3.3",
@@ -52,12 +47,8 @@
     "redback": "0.4.0",
     "redis": "0.10.1",
     "redis-sharelatex": "0.0.9",
-<<<<<<< HEAD
-    "request": "2.67.0",
-=======
     "request": "^2.69.0",
     "requests": "^0.1.7",
->>>>>>> daf8f6f3
     "rimraf": "2.2.6",
     "sanitizer": "0.1.1",
     "settings-sharelatex": "git+https://github.com/sharelatex/settings-sharelatex.git#v1.0.0",
