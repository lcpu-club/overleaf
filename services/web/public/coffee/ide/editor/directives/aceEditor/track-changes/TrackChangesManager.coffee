--- conflicted
+++ resolved
@@ -33,11 +33,7 @@
 				@rejectChangeIds([ change_id ])
 
 			@$scope.$on "change:bulk-accept", (e, change_ids) =>
-<<<<<<< HEAD
-				@acceptChangeIds(change_ids)			
-=======
 				@acceptChangeIds(change_ids)
->>>>>>> 39ca6d1e
 
 			@$scope.$on "change:bulk-reject", (e, change_ids) =>
 				@rejectChangeIds(change_ids)
